--- conflicted
+++ resolved
@@ -155,11 +155,8 @@
 	t.Run("ListResourcesAcrossClusters", suite.bind(testListResourcesAcrossClusters))
 	t.Run("SessionRecordingModes", suite.bind(testSessionRecordingModes))
 	t.Run("DifferentPinnedIP", suite.bind(testDifferentPinnedIP))
-<<<<<<< HEAD
 	t.Run("JoinOverReverseTunnelOnly", suite.bind(testJoinOverReverseTunnelOnly))
-=======
 	t.Run("SFTP", suite.bind(testSFTP))
->>>>>>> a150b0c8
 }
 
 // testDifferentPinnedIP tests connection is rejected when source IP doesn't match the pinned one
@@ -6439,7 +6436,6 @@
 	}
 }
 
-<<<<<<< HEAD
 func testJoinOverReverseTunnelOnly(t *testing.T, suite *integrationTestSuite) {
 	lib.SetInsecureDevMode(true)
 	defer lib.SetInsecureDevMode(false)
@@ -6457,7 +6453,7 @@
 
 		return tconf
 	}
-	main := suite.newTeleportWithConfig(t, nil, nil, mainConfig())
+	main := suite.NewTeleportWithConfig(t, nil, nil, mainConfig())
 
 	// Create a Teleport instance with a Node.
 	nodeConfig := func() *service.Config {
@@ -6471,9 +6467,10 @@
 
 		return tconf
 	}
-	_, err := main.startNode(nodeConfig(), main.GetPortReverseTunnel())
-	require.NoError(t, err)
-=======
+	_, err := main.StartNodeWithTargetPort(nodeConfig(), main.GetPortReverseTunnel())
+	require.NoError(t, err)
+}
+
 func testSFTP(t *testing.T, suite *integrationTestSuite) {
 	// Create Teleport instance.
 	teleport := suite.newTeleport(t, nil, true)
@@ -6563,5 +6560,4 @@
 	sftpEvent, err := findEventInLog(teleport, events.SFTPEvent)
 	require.NoError(t, err)
 	require.Equal(t, testFilePath, sftpEvent.GetString(events.SFTPPath))
->>>>>>> a150b0c8
 }