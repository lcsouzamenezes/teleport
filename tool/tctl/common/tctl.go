/*
Copyright 2015-2019 Gravitational, Inc.

Licensed under the Apache License, Version 2.0 (the "License");
you may not use this file except in compliance with the License.
You may obtain a copy of the License at

    http://www.apache.org/licenses/LICENSE-2.0

Unless required by applicable law or agreed to in writing, software
distributed under the License is distributed on an "AS IS" BASIS,
WITHOUT WARRANTIES OR CONDITIONS OF ANY KIND, either express or implied.
See the License for the specific language governing permissions and
limitations under the License.
*/

package common

import (
	"context"
	"fmt"
	"os"
	"os/signal"
	"path/filepath"
	"syscall"

	"github.com/gravitational/teleport/api/breaker"
	"golang.org/x/crypto/ssh"

	"github.com/gravitational/teleport"
	"github.com/gravitational/teleport/api/types"
	"github.com/gravitational/teleport/api/utils/sshutils"
	"github.com/gravitational/teleport/lib/auth"
	"github.com/gravitational/teleport/lib/auth/authclient"
	"github.com/gravitational/teleport/lib/client"
	"github.com/gravitational/teleport/lib/config"
	"github.com/gravitational/teleport/lib/defaults"
	"github.com/gravitational/teleport/lib/service"
	"github.com/gravitational/teleport/lib/utils"

	"github.com/gravitational/kingpin"
	"github.com/gravitational/trace"
	"github.com/jonboulle/clockwork"
	log "github.com/sirupsen/logrus"
)

const (
	searchHelp = `List of comma separated search keywords or phrases enclosed in quotations (e.g. --search=foo,bar,"some phrase")`
	queryHelp  = `Query by predicate language enclosed in single quotes. Supports ==, !=, &&, and || (e.g. --query='labels["key1"] == "value1" && labels["key2"] != "value2"')`
	labelHelp  = "List of comma separated labels to filter by labels (e.g. key1=value1,key2=value2)"
)

// GlobalCLIFlags keeps the CLI flags that apply to all tctl commands
type GlobalCLIFlags struct {
	// Debug enables verbose logging mode to the console
	Debug bool
	// ConfigFile is the path to the Teleport configuration file
	ConfigFile string
	// ConfigString is the base64-encoded string with Teleport configuration
	ConfigString string
	// AuthServerAddr lists addresses of auth or proxy servers to connect to,
	AuthServerAddr []string
	// IdentityFilePath is the path to the identity file
	IdentityFilePath string
	// Insecure, when set, skips validation of server TLS certificate when
	// connecting through a proxy (specified in AuthServerAddr).
	Insecure bool
}

// CLICommand interface must be implemented by every CLI command
//
// This allows OSS and Enterprise Teleport editions to plug their own
// implementations of different CLI commands into the common execution
// framework
//
type CLICommand interface {
	// Initialize allows a caller-defined command to plug itself into CLI
	// argument parsing
	Initialize(*kingpin.Application, *service.Config)

	// TryRun is executed after the CLI parsing is done. The command must
	// determine if selectedCommand belongs to it and return match=true
	TryRun(ctx context.Context, selectedCommand string, c auth.ClientI) (match bool, err error)
}

// Run is the same as 'make'. It helps to share the code between different
// "distributions" like OSS or Enterprise
//
// distribution: name of the Teleport distribution
func Run(commands []CLICommand) {
	utils.InitLogger(utils.LoggingForCLI, log.WarnLevel)

	// app is the command line parser
	app := utils.InitCLIParser("tctl", GlobalHelpString)

	// cfg (teleport auth server configuration) is going to be shared by all
	// commands
	cfg := service.MakeDefaultConfig()
	cfg.CircuitBreakerConfig = breaker.NoopBreakerConfig()

	// each command will add itself to the CLI parser:
	for i := range commands {
		commands[i].Initialize(app, cfg)
	}

	var ccf GlobalCLIFlags

	// If the config file path is being overridden by environment variable, set that.
	// If not, check whether the default config file path exists and set that if so.
	// This preserves tctl's default behavior for backwards compatibility.
	configFileEnvar, isSet := os.LookupEnv(defaults.ConfigFileEnvar)
	if isSet {
		ccf.ConfigFile = configFileEnvar
	} else {
		if utils.FileExists(defaults.ConfigFilePath) {
			ccf.ConfigFile = defaults.ConfigFilePath
		}
	}

	// these global flags apply to all commands
	app.Flag("debug", "Enable verbose logging to stderr").
		Short('d').
		BoolVar(&ccf.Debug)
	app.Flag("config", fmt.Sprintf("Path to a configuration file [%v]. Can also be set via the %v environment variable.", defaults.ConfigFilePath, defaults.ConfigFileEnvar)).
		Short('c').
		ExistingFileVar(&ccf.ConfigFile)
	app.Flag("config-string",
		"Base64 encoded configuration string").Hidden().Envar(defaults.ConfigEnvar).StringVar(&ccf.ConfigString)
	app.Flag("auth-server",
		fmt.Sprintf("Attempts to connect to specific auth/proxy address(es) instead of local auth [%v]", defaults.AuthConnectAddr().Addr)).
		StringsVar(&ccf.AuthServerAddr)
	app.Flag("identity",
		"Path to an identity file. Must be provided to make remote connections to auth. An identity file can be exported with 'tctl auth sign'").
		Short('i').
		StringVar(&ccf.IdentityFilePath)
	app.Flag("insecure", "When specifying a proxy address in --auth-server, do not verify its TLS certificate. Danger: any data you send can be intercepted or modified by an attacker.").
		BoolVar(&ccf.Insecure)

	// "version" command is always available:
	ver := app.Command("version", "Print the version of your tctl binary")
	app.HelpFlag.Short('h')

	// parse CLI commands+flags:
	utils.UpdateAppUsageTemplate(app, os.Args[1:])
	selectedCmd, err := app.Parse(os.Args[1:])
	if err != nil {
		app.Usage(os.Args[1:])
		utils.FatalError(err)
	}

	// "version" command?
	if selectedCmd == ver.FullCommand() {
		utils.PrintVersion()
		return
	}

	cfg.TeleportHome = os.Getenv(types.HomeEnvVar)
	if cfg.TeleportHome != "" {
		cfg.TeleportHome = filepath.Clean(cfg.TeleportHome)
	}

	// configure all commands with Teleport configuration (they share 'cfg')
	clientConfig, err := applyConfig(&ccf, cfg)
	if err != nil {
		utils.FatalError(err)
	}

	ctx, cancel := signal.NotifyContext(
		context.Background(), syscall.SIGTERM, syscall.SIGINT,
	)
	defer cancel()

	client, err := authclient.Connect(ctx, clientConfig)
	if err != nil {
		addr := "UNKNOWN"
		if len(cfg.AuthServers) > 0 {
			addr = cfg.AuthServers[0].Addr
		}
		utils.Consolef(os.Stderr, log.WithField(trace.Component, teleport.ComponentClient), teleport.ComponentClient,
			"Cannot connect to the auth server: %v.\nIs the auth server running on %q?",
			err, addr)
		os.Exit(1)
	}

	// execute whatever is selected:
	var match bool
	for _, c := range commands {
		match, err = c.TryRun(ctx, selectedCmd, client)
		if err != nil {
			utils.FatalError(err)
		}
		if match {
			break
		}
	}
}

// applyConfig takes configuration values from the config file and applies them
// to 'service.Config' object.
//
// The returned authclient.Config has the credentials needed to dial the auth
// server.
func applyConfig(ccf *GlobalCLIFlags, cfg *service.Config) (*authclient.Config, error) {
	// --debug flag
	if ccf.Debug {
		cfg.Debug = ccf.Debug
		utils.InitLogger(utils.LoggingForCLI, log.DebugLevel)
		log.Debugf("Debug logging has been enabled.")
	}
	cfg.Log = log.StandardLogger()

	// If the config file path provided is not a blank string, load the file and apply its values
	var fileConf *config.FileConfig
	var err error
	if ccf.ConfigFile != "" {
		fileConf, err = config.ReadConfigFile(ccf.ConfigFile)
		if err != nil {
			return nil, trace.Wrap(err)
		}
	}

	// if configuration is passed as an environment variable,
	// try to decode it and override the config file
	if ccf.ConfigString != "" {
		fileConf, err = config.ReadFromString(ccf.ConfigString)
		if err != nil {
			return nil, trace.Wrap(err)
		}
	}

	if err = config.ApplyFileConfig(fileConf, cfg); err != nil {
		return nil, trace.Wrap(err)
	}

	authConfig := new(authclient.Config)

	// Config file values will be overridden by any values provided by cli flags.
	if fileConf == nil && ccf.IdentityFilePath == "" {
		// No config file or identity file.
		// Try the extension loader.
<<<<<<< HEAD

		// Do not try and load from a profile if they have provided the
		// --auth-server flag.
		if len(ccf.AuthServerAddr) == 0 {
			log.Debug("No config file or identity file, loading auth config via extension.")
			authConfig, err = loadConfigFromProfile(ccf, cfg)
			if err != nil {
				return nil, trace.Wrap(err)
			}

=======
		log.Debug("No config file or identity file, loading auth config via extension.")
		authConfig, err := LoadConfigFromProfile(ccf, cfg)
		if err == nil {
			return authConfig, nil
		}
		if !trace.IsNotFound(err) {
			return nil, trace.Wrap(err)
>>>>>>> 4e83be05
		}
	}

	// --auth-server flag(-s)
	if len(ccf.AuthServerAddr) != 0 {
		authConfig.AuthServers, err = utils.ParseAddrs(ccf.AuthServerAddr)
		if err != nil {
			return nil, trace.Wrap(err)
		}
	}
	// If auth server is not provided on the command line or in file
	// configuration, use the default.
	if len(cfg.AuthServers) == 0 || len(authConfig.AuthServers) == 0 {
		authConfig.AuthServers, err = utils.ParseAddrs([]string{defaults.AuthConnectAddr().Addr})
		if err != nil {
			return nil, trace.Wrap(err)
		}
	}

	// --identity flag
	if ccf.IdentityFilePath != "" {
		key, err := client.KeyFromIdentityFile(ccf.IdentityFilePath)
		if err != nil {
			return nil, trace.Wrap(err)
		}
		clusterName, err := key.RootClusterName()
		if err != nil {
			return nil, trace.Wrap(err)
		}

		authConfig.TLS, err = key.TeleportClientTLSConfig(cfg.CipherSuites, []string{clusterName})
		if err != nil {
			return nil, trace.Wrap(err)
		}

		authConfig.SSH, err = key.ProxyClientSSHConfig(&sshTrustedHostKeyWrapper{key}, clusterName)
		if err != nil {
			return nil, trace.Wrap(err)
		}
	} else {
		// read the host UUID only in case the identity was not provided,
		// because it will be used for reading local auth server identity
		cfg.HostUUID, err = utils.ReadHostUUID(cfg.DataDir)
		if err != nil {
			return nil, trace.Wrap(err)
		}
		identity, err := auth.ReadLocalIdentity(filepath.Join(cfg.DataDir, teleport.ComponentProcess), auth.IdentityID{Role: types.RoleAdmin, HostUUID: cfg.HostUUID})
		if err != nil {
			// The "admin" identity is not present? This means the tctl is running
			// NOT on the auth server
			if trace.IsNotFound(err) {
				return nil, trace.AccessDenied("tctl must be either used on the auth server or provided with the identity file via --identity flag")
			}
			return nil, trace.Wrap(err)
		}
		authConfig.TLS, err = identity.TLSConfig(cfg.CipherSuites)
		if err != nil {
			return nil, trace.Wrap(err)
		}
	}
	authConfig.TLS.InsecureSkipVerify = ccf.Insecure
	authConfig.Log = cfg.Log

	return authConfig, nil
}

// sshTrustedHostKeyWrapper wraps a client Key allowing to call GetKnownHostKeys function for particular hostname.
type sshTrustedHostKeyWrapper struct {
	*client.Key
}

// GetKnownHostKeys returns know trusted key for a particular hostname.
func (m *sshTrustedHostKeyWrapper) GetKnownHostKeys(hostname string) ([]ssh.PublicKey, error) {
	ca, err := m.Key.SSHCAsForClusters([]string{hostname})
	if err != nil {
		return nil, trace.Wrap(err)
	}
	trustedKeys, err := sshutils.ParseKnownHosts(ca)
	if err != nil {
		return nil, trace.Wrap(err)
	}
	return trustedKeys, nil
}

// LoadConfigFromProfile applies config from ~/.tsh/ profile if it's present
func LoadConfigFromProfile(ccf *GlobalCLIFlags, cfg *service.Config) (*authclient.Config, error) {
	if ccf.IdentityFilePath != "" {
		return nil, trace.NotFound("identity has been supplied, skip loading the config")
	}

	proxyAddr := ""
	if len(ccf.AuthServerAddr) != 0 {
		proxyAddr = ccf.AuthServerAddr[0]
	}
	profile, _, err := client.Status(cfg.TeleportHome, proxyAddr)
	if err != nil {
		if !trace.IsNotFound(err) {
			return nil, trace.Wrap(err)
		}
	}
	// client is already logged in using tsh login and profile is not expired
	if profile == nil {
		return nil, trace.NotFound("profile is not found")
	}
	if profile.IsExpired(clockwork.NewRealClock()) {
		return nil, trace.BadParameter("your credentials have expired, please login using `tsh login`")
	}

	log.WithFields(log.Fields{"proxy": profile.ProxyURL.String(), "user": profile.Username}).Debugf("Found active profile.")

	c := client.MakeDefaultConfig()
	if err := c.LoadProfile(cfg.TeleportHome, proxyAddr); err != nil {
		return nil, trace.Wrap(err)
	}
	keyStore, err := client.NewFSLocalKeyStore(c.KeysDir)
	if err != nil {
		return nil, trace.Wrap(err)
	}
	webProxyHost, _ := c.WebProxyHostPort()
	idx := client.KeyIndex{ProxyHost: webProxyHost, Username: c.Username, ClusterName: profile.Cluster}
	key, err := keyStore.GetKey(idx, client.WithSSHCerts{})
	if err != nil {
		return nil, trace.Wrap(err)
	}

	// Auth config can be created only using a key associated with the root cluster.
	rootCluster, err := key.RootClusterName()
	if err != nil {
		return nil, trace.Wrap(err)
	}
	if profile.Cluster != rootCluster {
		return nil, trace.BadParameter("your credentials are for cluster %q, please run `tsh login %q` to log in to the root cluster", profile.Cluster, rootCluster)
	}

	authConfig := &authclient.Config{}
	authConfig.TLS, err = key.TeleportClientTLSConfig(cfg.CipherSuites, []string{rootCluster})
	if err != nil {
		return nil, trace.Wrap(err)
	}
	authConfig.TLS.InsecureSkipVerify = ccf.Insecure
	authConfig.SSH, err = key.ProxyClientSSHConfig(keyStore, rootCluster)
	if err != nil {
		return nil, trace.Wrap(err)
	}
	// Do not override auth servers from command line
	if len(ccf.AuthServerAddr) == 0 {
		webProxyAddr, err := utils.ParseAddr(c.WebProxyAddr)
		if err != nil {
			return nil, trace.Wrap(err)
		}
		log.Debugf("Setting auth server to web proxy %v.", webProxyAddr)
		cfg.AuthServers = []utils.NetAddr{*webProxyAddr}
	}
	authConfig.AuthServers = cfg.AuthServers
	authConfig.Log = cfg.Log

	return authConfig, nil
}<|MERGE_RESOLUTION|>--- conflicted
+++ resolved
@@ -238,26 +238,18 @@
 	if fileConf == nil && ccf.IdentityFilePath == "" {
 		// No config file or identity file.
 		// Try the extension loader.
-<<<<<<< HEAD
 
 		// Do not try and load from a profile if they have provided the
 		// --auth-server flag.
 		if len(ccf.AuthServerAddr) == 0 {
 			log.Debug("No config file or identity file, loading auth config via extension.")
-			authConfig, err = loadConfigFromProfile(ccf, cfg)
-			if err != nil {
+			authConfig, err := LoadConfigFromProfile(ccf, cfg)
+			if err == nil {
+				return authConfig, nil
+			}
+			if !trace.IsNotFound(err) {
 				return nil, trace.Wrap(err)
 			}
-
-=======
-		log.Debug("No config file or identity file, loading auth config via extension.")
-		authConfig, err := LoadConfigFromProfile(ccf, cfg)
-		if err == nil {
-			return authConfig, nil
-		}
-		if !trace.IsNotFound(err) {
-			return nil, trace.Wrap(err)
->>>>>>> 4e83be05
 		}
 	}
 
