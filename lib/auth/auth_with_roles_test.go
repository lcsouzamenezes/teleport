--- conflicted
+++ resolved
@@ -154,11 +154,6 @@
 	t.Parallel()
 	srv := newTestTLSServer(t)
 
-<<<<<<< HEAD
-	// Create a new bot.
-	bot, err := srv.Auth().createBot(context.Background(), &proto.CreateBotRequest{
-		Name: "test",
-=======
 	_, err := CreateRole(context.Background(), srv.Auth(), "example", types.RoleSpecV5{})
 	require.NoError(t, err)
 
@@ -166,7 +161,6 @@
 	bot, err := srv.Auth().createBot(context.Background(), &proto.CreateBotRequest{
 		Name:  "test",
 		Roles: []string{"example"},
->>>>>>> 8db2a1ec
 	})
 	require.NoError(t, err)
 
@@ -217,11 +211,6 @@
 	t.Parallel()
 	srv := newTestTLSServer(t)
 
-<<<<<<< HEAD
-	// Create a new bot.
-	bot, err := srv.Auth().createBot(context.Background(), &proto.CreateBotRequest{
-		Name: "test",
-=======
 	_, err := CreateRole(context.Background(), srv.Auth(), "example", types.RoleSpecV5{})
 	require.NoError(t, err)
 
@@ -229,7 +218,6 @@
 	bot, err := srv.Auth().createBot(context.Background(), &proto.CreateBotRequest{
 		Name:  "test",
 		Roles: []string{"example"},
->>>>>>> 8db2a1ec
 	})
 	require.NoError(t, err)
 
@@ -278,8 +266,6 @@
 	require.NotEmpty(t, locks)
 }
 
-<<<<<<< HEAD
-=======
 // TestBotNoRoles attempts to create a bot with an empty role list.
 func TestBotNoRoles(t *testing.T) {
 	t.Parallel()
@@ -292,7 +278,6 @@
 	require.True(t, trace.IsBadParameter(err))
 }
 
->>>>>>> 8db2a1ec
 // TestSSOUserCanReissueCert makes sure that SSO user can reissue certificate
 // for themselves.
 func TestSSOUserCanReissueCert(t *testing.T) {
@@ -873,57 +858,6 @@
 
 	user, err := CreateUser(srv.Auth(), "dummy", emptyRole)
 	require.NoError(t, err)
-<<<<<<< HEAD
-
-	userPriv, err := CreateUser(srv.Auth(), "superDummy", privRole)
-	require.NoError(t, err)
-
-	client, err := srv.NewClient(TestUser(user.GetName()))
-	require.NoError(t, err)
-
-	clientPriv, err := srv.NewClient(TestUser(userPriv.GetName()))
-	require.NoError(t, err)
-
-	// fresh server, no SSO diag info, request fails
-	info, err := client.GetSSODiagnosticInfo(ctx, types.KindSAML, "XXX-INVALID-ID")
-	require.Error(t, err)
-	require.Nil(t, info)
-
-	infoCreate := types.SSODiagnosticInfo{
-		TestFlow: true,
-		Error:    "aaa bbb ccc",
-	}
-
-	// invalid auth kind returns error, no information stored.
-	err = srv.Auth().CreateSSODiagnosticInfo(ctx, "XXX-BAD-KIND", "ABC123", infoCreate)
-	require.Error(t, err)
-	info, err = client.GetSSODiagnosticInfo(ctx, "XXX-BAD-KIND", "XXX-INVALID-ID")
-	require.Error(t, err)
-	require.Nil(t, info)
-
-	// proper record can be stored, retrieved, if user has access.
-	err = srv.Auth().CreateSSODiagnosticInfo(ctx, types.KindSAML, "ABC123", infoCreate)
-	require.NoError(t, err)
-
-	info, err = client.GetSSODiagnosticInfo(ctx, types.KindSAML, "ABC123")
-	require.Error(t, err)
-	require.True(t, trace.IsAccessDenied(err))
-	require.Nil(t, info)
-
-	info, err = clientPriv.GetSSODiagnosticInfo(ctx, types.KindSAML, "ABC123")
-	require.NoError(t, err)
-	require.Equal(t, &infoCreate, info)
-
-}
-
-func TestGenerateUserCertsWithRoleRequest(t *testing.T) {
-	ctx := context.Background()
-	srv := newTestTLSServer(t)
-
-	emptyRole, err := CreateRole(ctx, srv.Auth(), "test-empty", types.RoleSpecV5{})
-	require.NoError(t, err)
-
-=======
 
 	userPriv, err := CreateUser(srv.Auth(), "superDummy", privRole)
 	require.NoError(t, err)
@@ -1198,7 +1132,6 @@
 	ctx := context.Background()
 	srv := newTestTLSServer(t)
 
->>>>>>> 8db2a1ec
 	accessFooRole, err := CreateRole(ctx, srv.Auth(), "test-access-foo", types.RoleSpecV5{
 		Allow: types.RoleConditions{
 			Logins: []string{"foo"},
@@ -1212,28 +1145,6 @@
 		},
 	})
 	require.NoError(t, err)
-<<<<<<< HEAD
-
-	impersonatorRole, err := CreateRole(ctx, srv.Auth(), "test-impersonator", types.RoleSpecV5{
-		Allow: types.RoleConditions{
-			Impersonate: &types.ImpersonateConditions{
-				Roles: []string{accessFooRole.GetName(), accessBarRole.GetName()},
-			},
-		},
-	})
-	require.NoError(t, err)
-
-	denyBarRole, err := CreateRole(ctx, srv.Auth(), "test-deny", types.RoleSpecV5{
-		Deny: types.RoleConditions{
-			Impersonate: &types.ImpersonateConditions{
-				Roles: []string{accessBarRole.GetName()},
-			},
-		},
-	})
-	require.NoError(t, err)
-
-	dummyUserRole, err := types.NewRoleV3("dummy-user-role", types.RoleSpecV5{})
-=======
 
 	impersonatorRole, err := CreateRole(ctx, srv.Auth(), "test-impersonator", types.RoleSpecV5{
 		Allow: types.RoleConditions{
@@ -1268,205 +1179,9 @@
 
 	// Make an impersonated client.
 	impersonatedTLSCert, err := tls.X509KeyPair(certs.TLS, priv)
->>>>>>> 8db2a1ec
 	require.NoError(t, err)
 	impersonatedClient := srv.NewClientWithCert(impersonatedTLSCert)
 
-<<<<<<< HEAD
-	dummyUser, err := CreateUser(srv.Auth(), "dummy-user", dummyUserRole)
-	require.NoError(t, err)
-
-	dummyUserImpersonatorRole, err := CreateRole(ctx, srv.Auth(), "dummy-user-impersonator", types.RoleSpecV5{
-		Allow: types.RoleConditions{
-			Impersonate: &types.ImpersonateConditions{
-				Users: []string{dummyUser.GetName()},
-				Roles: []string{dummyUserRole.GetName()},
-			},
-		},
-	})
-	require.NoError(t, err)
-
-	tests := []struct {
-		desc             string
-		username         string
-		roles            []string
-		roleRequests     []string
-		expectPrincipals []string
-		expectRoles      []string
-		expectError      func(error) bool
-	}{
-		{
-			desc:             "requesting all allowed roles",
-			username:         "alice",
-			roles:            []string{emptyRole.GetName(), impersonatorRole.GetName()},
-			roleRequests:     []string{accessFooRole.GetName(), accessBarRole.GetName()},
-			expectPrincipals: []string{"foo", "bar"},
-		},
-		{
-			desc:             "requesting a subset of allowed roles",
-			username:         "bob",
-			roles:            []string{emptyRole.GetName(), impersonatorRole.GetName()},
-			roleRequests:     []string{accessFooRole.GetName()},
-			expectPrincipals: []string{"foo"},
-		},
-		{
-			// users not using role requests should keep their own roles
-			desc:         "requesting no roles",
-			username:     "charlie",
-			roles:        []string{emptyRole.GetName()},
-			roleRequests: []string{},
-			expectRoles:  []string{emptyRole.GetName()},
-		},
-		{
-			desc:         "requesting a disallowed role",
-			username:     "dave",
-			roles:        []string{emptyRole.GetName()},
-			roleRequests: []string{accessFooRole.GetName()},
-			expectError: func(err error) bool {
-				return err != nil && trace.IsAccessDenied(err)
-			},
-		},
-		{
-			desc:         "requesting a nonexistent role",
-			username:     "erin",
-			roles:        []string{emptyRole.GetName()},
-			roleRequests: []string{"doesnotexist"},
-			expectError: func(err error) bool {
-				return err != nil && trace.IsNotFound(err)
-			},
-		},
-		{
-			desc:             "requesting an allowed role with a separate deny role",
-			username:         "frank",
-			roles:            []string{emptyRole.GetName(), impersonatorRole.GetName(), denyBarRole.GetName()},
-			roleRequests:     []string{accessFooRole.GetName()},
-			expectPrincipals: []string{"foo"},
-		},
-		{
-			desc:         "requesting a denied role",
-			username:     "geoff",
-			roles:        []string{emptyRole.GetName(), impersonatorRole.GetName(), denyBarRole.GetName()},
-			roleRequests: []string{accessBarRole.GetName()},
-			expectError: func(err error) bool {
-				return err != nil && trace.IsAccessDenied(err)
-			},
-		},
-		{
-			desc:         "misusing a role intended for user impersonation",
-			username:     "helen",
-			roles:        []string{emptyRole.GetName(), dummyUserImpersonatorRole.GetName()},
-			roleRequests: []string{dummyUserRole.GetName()},
-			expectError: func(err error) bool {
-				return err != nil && trace.IsAccessDenied(err)
-			},
-		},
-	}
-	for _, tt := range tests {
-		t.Run(tt.desc, func(t *testing.T) {
-			user, err := CreateUser(srv.Auth(), tt.username)
-			require.NoError(t, err)
-			t.Cleanup(func() {
-				require.NoError(t, srv.Auth().DeleteUser(ctx, tt.username), "failed cleaning up testing user: %s", tt.username)
-			})
-			for _, role := range tt.roles {
-				user.AddRole(role)
-			}
-			err = srv.Auth().UpsertUser(user)
-			require.NoError(t, err)
-
-			client, err := srv.NewClient(TestUser(user.GetName()))
-			require.NoError(t, err)
-
-			_, pub, err := native.GenerateKeyPair()
-			require.NoError(t, err)
-
-			certs, err := client.GenerateUserCerts(ctx, proto.UserCertsRequest{
-				PublicKey:    pub,
-				Username:     user.GetName(),
-				Expires:      time.Now().Add(time.Hour),
-				RoleRequests: tt.roleRequests,
-			})
-			if tt.expectError != nil {
-				require.True(t, tt.expectError(err), "error: %+v: %s", err, trace.DebugReport(err))
-				return
-			}
-			require.NoError(t, err)
-
-			// Parse the Identity
-			impersonatedTLSCert, err := tlsca.ParseCertificatePEM(certs.TLS)
-			require.NoError(t, err)
-			impersonatedIdent, err := tlsca.FromSubject(impersonatedTLSCert.Subject, impersonatedTLSCert.NotAfter)
-			require.NoError(t, err)
-
-			userCert, err := sshutils.ParseCertificate(certs.SSH)
-			require.NoError(t, err)
-
-			roles, ok := userCert.Extensions[teleport.CertExtensionTeleportRoles]
-			require.True(t, ok)
-
-			parsedRoles, err := services.UnmarshalCertRoles(roles)
-			require.NoError(t, err)
-
-			if len(tt.expectPrincipals) > 0 {
-				expectPrincipals := append(tt.expectPrincipals, teleport.SSHSessionJoinPrincipal)
-				require.ElementsMatch(t, expectPrincipals, userCert.ValidPrincipals, "principals must match")
-			}
-
-			if tt.expectRoles != nil {
-				require.ElementsMatch(t, tt.expectRoles, parsedRoles, "granted roles must match expected values")
-			} else {
-				require.ElementsMatch(t, tt.roleRequests, parsedRoles, "granted roles must match requests")
-			}
-
-			_, disallowReissue := userCert.Extensions[teleport.CertExtensionDisallowReissue]
-			if len(tt.roleRequests) > 0 {
-				impersonator, ok := userCert.Extensions[teleport.CertExtensionImpersonator]
-				require.True(t, ok, "impersonator must be set if any role requests exist")
-				require.Equal(t, tt.username, impersonator, "certificate must show self-impersonation")
-
-				require.True(t, disallowReissue)
-				require.True(t, impersonatedIdent.DisallowReissue)
-			} else {
-				require.False(t, disallowReissue)
-				require.False(t, impersonatedIdent.DisallowReissue)
-			}
-		})
-	}
-}
-
-// TestRoleRequestDenyReimpersonation make sure role requests can't be used to
-// re-escalate privileges using a (perhaps compromised) set of role
-// impersonated certs.
-func TestRoleRequestDenyReimpersonation(t *testing.T) {
-	ctx := context.Background()
-	srv := newTestTLSServer(t)
-
-	accessFooRole, err := CreateRole(ctx, srv.Auth(), "test-access-foo", types.RoleSpecV5{
-		Allow: types.RoleConditions{
-			Logins: []string{"foo"},
-		},
-	})
-	require.NoError(t, err)
-
-	accessBarRole, err := CreateRole(ctx, srv.Auth(), "test-access-bar", types.RoleSpecV5{
-		Allow: types.RoleConditions{
-			Logins: []string{"bar"},
-		},
-	})
-	require.NoError(t, err)
-
-	impersonatorRole, err := CreateRole(ctx, srv.Auth(), "test-impersonator", types.RoleSpecV5{
-		Allow: types.RoleConditions{
-			Impersonate: &types.ImpersonateConditions{
-				Roles: []string{accessFooRole.GetName(), accessBarRole.GetName()},
-			},
-		},
-	})
-	require.NoError(t, err)
-
-	// Create a testing user.
-	user, err := CreateUser(srv.Auth(), "alice")
-=======
 	// Attempt a request.
 	_, err = impersonatedClient.GetClusterName()
 	require.NoError(t, err)
@@ -1750,316 +1465,6 @@
 	// create user, role, and client
 	username := "user"
 	user, role, err := CreateUserAndRole(srv.Auth(), username, nil)
->>>>>>> 8db2a1ec
-	require.NoError(t, err)
-	user.AddRole(impersonatorRole.GetName())
-	err = srv.Auth().UpsertUser(user)
-	require.NoError(t, err)
-
-<<<<<<< HEAD
-	// Generate cert with a role request.
-	client, err := srv.NewClient(TestUser(user.GetName()))
-	require.NoError(t, err)
-	priv, pub, err := native.GenerateKeyPair()
-	require.NoError(t, err)
-
-	// Request certs for only the `foo` role.
-	certs, err := client.GenerateUserCerts(ctx, proto.UserCertsRequest{
-		PublicKey:    pub,
-		Username:     user.GetName(),
-		Expires:      time.Now().Add(time.Hour),
-		RoleRequests: []string{accessFooRole.GetName()},
-	})
-	require.NoError(t, err)
-
-	// Make an impersonated client.
-	impersonatedTLSCert, err := tls.X509KeyPair(certs.TLS, priv)
-	require.NoError(t, err)
-	impersonatedClient := srv.NewClientWithCert(impersonatedTLSCert)
-
-	// Attempt a request.
-	_, err = impersonatedClient.GetClusterName()
-	require.NoError(t, err)
-
-	// Attempt to generate new certs for a different (allowed) role.
-	_, err = impersonatedClient.GenerateUserCerts(ctx, proto.UserCertsRequest{
-		PublicKey:    pub,
-		Username:     user.GetName(),
-		Expires:      time.Now().Add(time.Hour),
-		RoleRequests: []string{accessBarRole.GetName()},
-	})
-	require.Error(t, err)
-	require.True(t, trace.IsAccessDenied(err))
-
-	// Attempt to generate new certs for the same role.
-	_, err = impersonatedClient.GenerateUserCerts(ctx, proto.UserCertsRequest{
-		PublicKey:    pub,
-		Username:     user.GetName(),
-		Expires:      time.Now().Add(time.Hour),
-		RoleRequests: []string{accessFooRole.GetName()},
-	})
-	require.Error(t, err)
-	require.True(t, trace.IsAccessDenied(err))
-
-	// Attempt to generate new certs with no role requests
-	// (If allowed, this might issue certs for the original user without role
-	// requests.)
-	_, err = impersonatedClient.GenerateUserCerts(ctx, proto.UserCertsRequest{
-		PublicKey: pub,
-		Username:  user.GetName(),
-		Expires:   time.Now().Add(time.Hour),
-	})
-	require.Error(t, err)
-	require.True(t, trace.IsAccessDenied(err))
-}
-
-// TestGenerateDatabaseCert makes sure users and services with appropriate
-// permissions can generate certificates for self-hosted databases.
-func TestGenerateDatabaseCert(t *testing.T) {
-	t.Parallel()
-	ctx := context.Background()
-	srv := newTestTLSServer(t)
-
-	// This user can't impersonate anyone and can't generate database certs.
-	userWithoutAccess, _, err := CreateUserAndRole(srv.Auth(), "user", []string{"role1"})
-	require.NoError(t, err)
-
-	// This user can impersonate system role Db.
-	userImpersonateDb, roleDb, err := CreateUserAndRole(srv.Auth(), "user-impersonate-db", []string{"role2"})
-	require.NoError(t, err)
-	roleDb.SetImpersonateConditions(types.Allow, types.ImpersonateConditions{
-		Users: []string{string(types.RoleDatabase)},
-		Roles: []string{string(types.RoleDatabase)},
-	})
-	require.NoError(t, srv.Auth().UpsertRole(ctx, roleDb))
-
-	tests := []struct {
-		desc     string
-		identity TestIdentity
-		err      string
-	}{
-		{
-			desc:     "user can't sign database certs",
-			identity: TestUser(userWithoutAccess.GetName()),
-			err:      "access denied",
-		},
-		{
-			desc:     "user can impersonate Db and sign database certs",
-			identity: TestUser(userImpersonateDb.GetName()),
-		},
-		{
-			desc:     "built-in admin can sign database certs",
-			identity: TestAdmin(),
-		},
-		{
-			desc:     "database service can sign database certs",
-			identity: TestBuiltin(types.RoleDatabase),
-		},
-	}
-
-	// Generate CSR once for speed sake.
-	priv, _, err := native.GenerateKeyPair()
-	require.NoError(t, err)
-	csr, err := tlsca.GenerateCertificateRequestPEM(pkix.Name{CommonName: "test"}, priv)
-	require.NoError(t, err)
-
-	for _, test := range tests {
-		t.Run(test.desc, func(t *testing.T) {
-			client, err := srv.NewClient(test.identity)
-			require.NoError(t, err)
-
-			_, err = client.GenerateDatabaseCert(ctx, &proto.DatabaseCertRequest{CSR: csr})
-			if test.err != "" {
-				require.EqualError(t, err, test.err)
-			} else {
-				require.NoError(t, err)
-			}
-		})
-	}
-}
-
-type testDynamicallyConfigurableRBACParams struct {
-	kind                          string
-	storeDefault, storeConfigFile func(*Server)
-	get, set, reset               func(*ServerWithRoles) error
-	alwaysReadable                bool
-}
-
-// TestDynamicConfigurationRBACVerbs tests the dynamic configuration RBAC verbs described
-// in rfd/0016-dynamic-configuration.md § Implementation.
-func testDynamicallyConfigurableRBAC(t *testing.T, p testDynamicallyConfigurableRBACParams) {
-	testAuth, err := NewTestAuthServer(TestAuthServerConfig{Dir: t.TempDir()})
-	require.NoError(t, err)
-
-	testOperation := func(op func(*ServerWithRoles) error, allowRules []types.Rule, expectErr, withConfigFile bool) func(*testing.T) {
-		return func(t *testing.T) {
-			if withConfigFile {
-				p.storeConfigFile(testAuth.AuthServer)
-			} else {
-				p.storeDefault(testAuth.AuthServer)
-			}
-			server := serverWithAllowRules(t, testAuth, allowRules)
-			opErr := op(server)
-			if expectErr {
-				require.Error(t, opErr)
-			} else {
-				require.NoError(t, opErr)
-			}
-		}
-	}
-
-	// runTestCases generates all non-empty RBAC verb combinations and checks the expected
-	// error for each operation.
-	runTestCases := func(withConfigFile bool) {
-		for _, canCreate := range []bool{false, true} {
-			for _, canUpdate := range []bool{false, true} {
-				for _, canRead := range []bool{false, true} {
-					if !canRead && !canUpdate && !canCreate {
-						continue
-					}
-					verbs := []string{}
-					expectGetErr, expectSetErr, expectResetErr := true, true, true
-					if canRead || p.alwaysReadable {
-						verbs = append(verbs, types.VerbRead)
-						expectGetErr = false
-					}
-					if canUpdate {
-						verbs = append(verbs, types.VerbUpdate)
-						if !withConfigFile {
-							expectSetErr, expectResetErr = false, false
-						}
-					}
-					if canCreate {
-						verbs = append(verbs, types.VerbCreate)
-						if canUpdate {
-							expectSetErr = false
-						}
-					}
-					allowRules := []types.Rule{
-						{
-							Resources: []string{p.kind},
-							Verbs:     verbs,
-						},
-					}
-					t.Run(fmt.Sprintf("get %v %v", verbs, withConfigFile), testOperation(p.get, allowRules, expectGetErr, withConfigFile))
-					t.Run(fmt.Sprintf("set %v %v", verbs, withConfigFile), testOperation(p.set, allowRules, expectSetErr, withConfigFile))
-					t.Run(fmt.Sprintf("reset %v %v", verbs, withConfigFile), testOperation(p.reset, allowRules, expectResetErr, withConfigFile))
-				}
-			}
-		}
-	}
-
-	runTestCases(false)
-	runTestCases(true)
-}
-
-func TestAuthPreferenceRBAC(t *testing.T) {
-	t.Parallel()
-	ctx := context.Background()
-	testDynamicallyConfigurableRBAC(t, testDynamicallyConfigurableRBACParams{
-		kind: types.KindClusterAuthPreference,
-		storeDefault: func(s *Server) {
-			s.SetAuthPreference(ctx, types.DefaultAuthPreference())
-		},
-		storeConfigFile: func(s *Server) {
-			authPref := types.DefaultAuthPreference()
-			authPref.SetOrigin(types.OriginConfigFile)
-			s.SetAuthPreference(ctx, authPref)
-		},
-		get: func(s *ServerWithRoles) error {
-			_, err := s.GetAuthPreference(ctx)
-			return err
-		},
-		set: func(s *ServerWithRoles) error {
-			return s.SetAuthPreference(ctx, types.DefaultAuthPreference())
-		},
-		reset: func(s *ServerWithRoles) error {
-			return s.ResetAuthPreference(ctx)
-		},
-		alwaysReadable: true,
-	})
-}
-
-func TestClusterNetworkingConfigRBAC(t *testing.T) {
-	t.Parallel()
-	ctx := context.Background()
-	testDynamicallyConfigurableRBAC(t, testDynamicallyConfigurableRBACParams{
-		kind: types.KindClusterNetworkingConfig,
-		storeDefault: func(s *Server) {
-			s.SetClusterNetworkingConfig(ctx, types.DefaultClusterNetworkingConfig())
-		},
-		storeConfigFile: func(s *Server) {
-			netConfig := types.DefaultClusterNetworkingConfig()
-			netConfig.SetOrigin(types.OriginConfigFile)
-			s.SetClusterNetworkingConfig(ctx, netConfig)
-		},
-		get: func(s *ServerWithRoles) error {
-			_, err := s.GetClusterNetworkingConfig(ctx)
-			return err
-		},
-		set: func(s *ServerWithRoles) error {
-			return s.SetClusterNetworkingConfig(ctx, types.DefaultClusterNetworkingConfig())
-		},
-		reset: func(s *ServerWithRoles) error {
-			return s.ResetClusterNetworkingConfig(ctx)
-		},
-	})
-}
-
-func TestSessionRecordingConfigRBAC(t *testing.T) {
-	t.Parallel()
-	ctx := context.Background()
-	testDynamicallyConfigurableRBAC(t, testDynamicallyConfigurableRBACParams{
-		kind: types.KindSessionRecordingConfig,
-		storeDefault: func(s *Server) {
-			s.SetSessionRecordingConfig(ctx, types.DefaultSessionRecordingConfig())
-		},
-		storeConfigFile: func(s *Server) {
-			recConfig := types.DefaultSessionRecordingConfig()
-			recConfig.SetOrigin(types.OriginConfigFile)
-			s.SetSessionRecordingConfig(ctx, recConfig)
-		},
-		get: func(s *ServerWithRoles) error {
-			_, err := s.GetSessionRecordingConfig(ctx)
-			return err
-		},
-		set: func(s *ServerWithRoles) error {
-			return s.SetSessionRecordingConfig(ctx, types.DefaultSessionRecordingConfig())
-		},
-		reset: func(s *ServerWithRoles) error {
-			return s.ResetSessionRecordingConfig(ctx)
-		},
-	})
-}
-
-// TestGetAndList_Nodes users can retrieve nodes with various filters
-// and with the appropriate permissions.
-func TestGetAndList_Nodes(t *testing.T) {
-	t.Parallel()
-	ctx := context.Background()
-	srv := newTestTLSServer(t)
-
-	// Create test nodes.
-	for i := 0; i < 10; i++ {
-		name := uuid.New().String()
-		node, err := types.NewServerWithLabels(
-			name,
-			types.KindNode,
-			types.ServerSpecV2{},
-			map[string]string{"name": name},
-		)
-		require.NoError(t, err)
-
-		_, err = srv.Auth().UpsertNode(ctx, node)
-		require.NoError(t, err)
-	}
-
-	testNodes, err := srv.Auth().GetNodes(ctx, defaults.Namespace)
-	require.NoError(t, err)
-
-	// create user, role, and client
-	username := "user"
-	user, role, err := CreateUserAndRole(srv.Auth(), username, nil)
 	require.NoError(t, err)
 	identity := TestUser(user.GetName())
 	clt, err := srv.NewClient(identity)
@@ -2145,88 +1550,6 @@
 	clt, err := srv.NewClient(TestUser(user.GetName()))
 	require.NoError(t, err)
 
-=======
-	// permit user to list all nodes
-	role.SetNodeLabels(types.Allow, types.Labels{types.Wildcard: {types.Wildcard}})
-	require.NoError(t, srv.Auth().UpsertRole(ctx, role))
-
-	// Convert nodes retrieved earlier as types.ResourcesWithLabels
-	testResources := make([]types.ResourceWithLabels, len(testNodes))
-	for i, node := range testNodes {
-		testResources[i] = node
-	}
-
-	// listing nodes 0-4 should list first 5 nodes
-	resp, err := clt.ListResources(ctx, proto.ListResourcesRequest{
-		ResourceType: types.KindNode,
-		Namespace:    defaults.Namespace,
-		Limit:        5,
-	})
-	require.NoError(t, err)
-	require.Len(t, resp.Resources, 5)
-	expectedNodes := testResources[:5]
-	require.Empty(t, cmp.Diff(expectedNodes, resp.Resources))
-
-	// remove permission for third node
-	role.SetNodeLabels(types.Deny, types.Labels{"name": {testResources[3].GetName()}})
-	require.NoError(t, srv.Auth().UpsertRole(ctx, role))
-
-	// listing nodes 0-4 should skip the third node and add the fifth to the end.
-	resp, err = clt.ListResources(ctx, proto.ListResourcesRequest{
-		ResourceType: types.KindNode,
-		Namespace:    defaults.Namespace,
-		Limit:        5,
-	})
-	require.NoError(t, err)
-	require.Len(t, resp.Resources, 5)
-	expectedNodes = append(testResources[:3], testResources[4:6]...)
-	require.Empty(t, cmp.Diff(expectedNodes, resp.Resources))
-
-	// Test various filtering.
-	baseRequest := proto.ListResourcesRequest{
-		ResourceType: types.KindNode,
-		Namespace:    defaults.Namespace,
-		Limit:        int32(len(testResources) + 1),
-	}
-
-	// Test label match.
-	withLabels := baseRequest
-	withLabels.Labels = map[string]string{"name": testResources[0].GetName()}
-	resp, err = clt.ListResources(ctx, withLabels)
-	require.NoError(t, err)
-	require.Len(t, resp.Resources, 1)
-	require.Empty(t, cmp.Diff(testResources[0:1], resp.Resources))
-
-	// Test search keywords match.
-	withSearchKeywords := baseRequest
-	withSearchKeywords.SearchKeywords = []string{"name", testResources[0].GetName()}
-	resp, err = clt.ListResources(ctx, withSearchKeywords)
-	require.NoError(t, err)
-	require.Len(t, resp.Resources, 1)
-	require.Empty(t, cmp.Diff(testResources[0:1], resp.Resources))
-
-	// Test expression match.
-	withExpression := baseRequest
-	withExpression.PredicateExpression = fmt.Sprintf(`labels.name == "%s"`, testResources[0].GetName())
-	resp, err = clt.ListResources(ctx, withExpression)
-	require.NoError(t, err)
-	require.Len(t, resp.Resources, 1)
-	require.Empty(t, cmp.Diff(testResources[0:1], resp.Resources))
-}
-
-// TestAPILockedOut tests Auth API when there are locks involved.
-func TestAPILockedOut(t *testing.T) {
-	t.Parallel()
-	ctx := context.Background()
-	srv := newTestTLSServer(t)
-
-	// Create user, role and client.
-	user, role, err := CreateUserAndRole(srv.Auth(), "test-user", nil)
-	require.NoError(t, err)
-	clt, err := srv.NewClient(TestUser(user.GetName()))
-	require.NoError(t, err)
-
->>>>>>> 8db2a1ec
 	// Prepare an operation requiring authorization.
 	testOp := func() error {
 		_, err := clt.GetUser(user.GetName(), false)
